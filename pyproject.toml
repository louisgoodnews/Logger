--- conflicted
+++ resolved
@@ -3,11 +3,7 @@
 build-backend = "setuptools.build_meta"
 
 [project]
-<<<<<<< HEAD
-name = "logger"
-=======
 name = "Logger-py"
->>>>>>> dfd28de3
 version = "0.1.0"
 description = "A reusable logging wrapper for Python applications"
 readme = { file = "README.md", content-type = "text/markdown" }
